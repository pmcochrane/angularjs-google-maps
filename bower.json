--- conflicted
+++ resolved
@@ -1,10 +1,6 @@
 {
   "name": "ngmap",
-<<<<<<< HEAD
-  "version": "1.9.1",
-=======
-  "version": "1.10.1",
->>>>>>> f401d38a
+  "version": "1.10.2",
   "main": "./build/scripts/ng-map.js",
   "homepage": "https://github.com/allenhwkim/angularjs-google-maps",
   "authors": [
